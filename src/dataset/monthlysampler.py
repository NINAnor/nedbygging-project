--- conflicted
+++ resolved
@@ -69,19 +69,12 @@
                 raise ValueError("Train dataset is empty!")
 
             self.train_sampler = RandomGeoSampler(
-<<<<<<< HEAD
-                dataset=self.train_dataset, 
-                size=self.patch_size, 
-                length=self.length_train, 
-                units=Units.PIXELS
-            )     
-=======
+
                 dataset=self.train_dataset,
                 size=self.patch_size,
                 length=self.length_train,
                 units=Units.PIXELS,
             )
->>>>>>> 18d892d9
 
         if stage == "validate" or stage is None:
             # Setup validation data
